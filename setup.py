from setuptools import setup, find_packages

setup(
    name="devicegen",
    packages=find_packages(),
<<<<<<< HEAD
    version="0.5.0",
=======
    version="0.5.1",
>>>>>>> 707a1112
    author="Pericles Philippopoulos, Felix Beaudoin",
    author_email="pericles@nanoacademic.com",
    description="Device generator for gated quantum devices",
    classifiers=[
        "Programming Language :: Python :: 3",
        "Operating System :: OS Independent",
    ],
)<|MERGE_RESOLUTION|>--- conflicted
+++ resolved
@@ -3,11 +3,7 @@
 setup(
     name="devicegen",
     packages=find_packages(),
-<<<<<<< HEAD
-    version="0.5.0",
-=======
     version="0.5.1",
->>>>>>> 707a1112
     author="Pericles Philippopoulos, Felix Beaudoin",
     author_email="pericles@nanoacademic.com",
     description="Device generator for gated quantum devices",
